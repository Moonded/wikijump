{
    "_readme": [
        "This file locks the dependencies of your project to a known state",
        "Read more about it at https://getcomposer.org/doc/01-basic-usage.md#installing-dependencies",
        "This file is @generated automatically"
    ],
    "content-hash": "674c207d3f27ea7ac464affefd1cbaed",
    "packages": [
        {
            "name": "bluesoul/text_highlighter",
            "version": "1.0.0",
            "source": {
                "type": "git",
                "url": "https://github.com/pxdnbluesoul/Text_Highlighter.git",
                "reference": "d370cde02e53cee3d32b8d119bfe805dc8d76d96"
            },
            "dist": {
                "type": "zip",
                "url": "https://api.github.com/repos/pxdnbluesoul/Text_Highlighter/zipball/d370cde02e53cee3d32b8d119bfe805dc8d76d96",
                "reference": "d370cde02e53cee3d32b8d119bfe805dc8d76d96",
                "shasum": ""
            },
            "require": {
                "pear/pear-core-minimal": "~1.10.0",
                "php": ">=5.4.0"
            },
            "require-dev": {
                "phpunit/phpunit": "@stable"
            },
            "type": "library",
            "autoload": {
                "psr-0": {
                    "Text": "./"
                }
            },
            "notification-url": "https://packagist.org/downloads/",
            "include-path": [
                "./"
            ],
            "license": [
                "PHP-3.01"
            ],
            "authors": [
                {
                    "name": "bluesoul",
                    "email": "github@nags.me",
                    "role": "Lead"
                }
            ],
            "description": "Text_Highlighter with a fix for the [] operator fatal error in PHP >= 7.2. More info available on: http://pear.php.net/package/Text_Highlighter",
            "support": {
                "issues": "https://github.com/pxdnbluesoul/Text_Highlighter/issues",
                "source": "https://github.com/pxdnbluesoul/Text_Highlighter"
            },
            "time": "2020-06-15T15:54:00+00:00"
        },
        {
            "name": "cerdic/css-tidy",
            "version": "v1.7.1",
            "source": {
                "type": "git",
                "url": "https://github.com/Cerdic/CSSTidy.git",
                "reference": "47bc70fc6d78a37cb91f9df4518585a9e62b565a"
            },
            "dist": {
                "type": "zip",
                "url": "https://api.github.com/repos/Cerdic/CSSTidy/zipball/47bc70fc6d78a37cb91f9df4518585a9e62b565a",
                "reference": "47bc70fc6d78a37cb91f9df4518585a9e62b565a",
                "shasum": ""
            },
            "require": {
                "php": "^5.4.0 || ^7"
            },
            "require-dev": {
                "pear/text_diff": "^1.2",
                "simpletest/simpletest": "^1.1"
            },
            "bin": [
                "bin/pcsstidy"
            ],
            "type": "library",
            "autoload": {
                "classmap": [
                    "class.csstidy_optimise.php",
                    "class.csstidy_print.php",
                    "class.csstidy.php"
                ]
            },
            "notification-url": "https://packagist.org/downloads/",
            "license": [
                "LGPL-2.1-or-later"
            ],
            "authors": [
                {
                    "name": "Cédric MORIN",
                    "email": "changeme@mailinator.com"
                }
            ],
            "description": "CSSTidy is a CSS minifier",
            "support": {
                "issues": "https://github.com/Cerdic/CSSTidy/issues",
                "source": "https://github.com/Cerdic/CSSTidy/tree/master"
            },
            "time": "2019-09-14T17:59:23+00:00"
        },
        {
            "name": "ezyang/htmlpurifier",
            "version": "v4.12.0",
            "source": {
                "type": "git",
                "url": "https://github.com/ezyang/htmlpurifier.git",
                "reference": "a617e55bc62a87eec73bd456d146d134ad716f03"
            },
            "dist": {
                "type": "zip",
                "url": "https://api.github.com/repos/ezyang/htmlpurifier/zipball/a617e55bc62a87eec73bd456d146d134ad716f03",
                "reference": "a617e55bc62a87eec73bd456d146d134ad716f03",
                "shasum": ""
            },
            "require": {
                "php": ">=5.2"
            },
            "require-dev": {
                "simpletest/simpletest": "dev-master#72de02a7b80c6bb8864ef9bf66d41d2f58f826bd"
            },
            "type": "library",
            "autoload": {
                "psr-0": {
                    "HTMLPurifier": "library/"
                },
                "files": [
                    "library/HTMLPurifier.composer.php"
                ]
            },
            "notification-url": "https://packagist.org/downloads/",
            "license": [
                "LGPL-2.1-or-later"
            ],
            "authors": [
                {
                    "name": "Edward Z. Yang",
                    "email": "admin@htmlpurifier.org",
                    "homepage": "http://ezyang.com"
                }
            ],
            "description": "Standards compliant HTML filter written in PHP",
            "homepage": "http://htmlpurifier.org/",
            "keywords": [
                "html"
            ],
            "support": {
                "issues": "https://github.com/ezyang/htmlpurifier/issues",
                "source": "https://github.com/ezyang/htmlpurifier/tree/master"
            },
            "time": "2019-10-28T03:44:26+00:00"
        },
        {
            "name": "pear/console_getopt",
            "version": "v1.4.3",
            "source": {
                "type": "git",
                "url": "https://github.com/pear/Console_Getopt.git",
                "reference": "a41f8d3e668987609178c7c4a9fe48fecac53fa0"
            },
            "dist": {
                "type": "zip",
                "url": "https://api.github.com/repos/pear/Console_Getopt/zipball/a41f8d3e668987609178c7c4a9fe48fecac53fa0",
                "reference": "a41f8d3e668987609178c7c4a9fe48fecac53fa0",
                "shasum": ""
            },
            "type": "library",
            "autoload": {
                "psr-0": {
                    "Console": "./"
                }
            },
            "notification-url": "https://packagist.org/downloads/",
            "include-path": [
                "./"
            ],
            "license": [
                "BSD-2-Clause"
            ],
            "authors": [
                {
                    "name": "Andrei Zmievski",
                    "email": "andrei@php.net",
                    "role": "Lead"
                },
                {
                    "name": "Stig Bakken",
                    "email": "stig@php.net",
                    "role": "Developer"
                },
                {
                    "name": "Greg Beaver",
                    "email": "cellog@php.net",
                    "role": "Helper"
                }
            ],
            "description": "More info available on: http://pear.php.net/package/Console_Getopt",
            "support": {
                "issues": "http://pear.php.net/bugs/search.php?cmd=display&package_name[]=Console_Getopt",
                "source": "https://github.com/pear/Console_Getopt"
            },
            "time": "2019-11-20T18:27:48+00:00"
        },
        {
            "name": "pear/pear-core-minimal",
            "version": "v1.10.10",
            "source": {
                "type": "git",
                "url": "https://github.com/pear/pear-core-minimal.git",
                "reference": "625a3c429d9b2c1546438679074cac1b089116a7"
            },
            "dist": {
                "type": "zip",
                "url": "https://api.github.com/repos/pear/pear-core-minimal/zipball/625a3c429d9b2c1546438679074cac1b089116a7",
                "reference": "625a3c429d9b2c1546438679074cac1b089116a7",
                "shasum": ""
            },
            "require": {
                "pear/console_getopt": "~1.4",
                "pear/pear_exception": "~1.0"
            },
            "replace": {
                "rsky/pear-core-min": "self.version"
            },
            "type": "library",
            "autoload": {
                "psr-0": {
                    "": "src/"
                }
            },
            "notification-url": "https://packagist.org/downloads/",
            "include-path": [
                "src/"
            ],
            "license": [
                "BSD-3-Clause"
            ],
            "authors": [
                {
                    "name": "Christian Weiske",
                    "email": "cweiske@php.net",
                    "role": "Lead"
                }
            ],
            "description": "Minimal set of PEAR core files to be used as composer dependency",
            "support": {
                "issues": "http://pear.php.net/bugs/search.php?cmd=display&package_name[]=PEAR",
                "source": "https://github.com/pear/pear-core-minimal"
            },
            "time": "2019-11-19T19:00:24+00:00"
        },
        {
            "name": "pear/pear_exception",
            "version": "v1.0.1",
            "source": {
                "type": "git",
                "url": "https://github.com/pear/PEAR_Exception.git",
                "reference": "dbb42a5a0e45f3adcf99babfb2a1ba77b8ac36a7"
            },
            "dist": {
                "type": "zip",
                "url": "https://api.github.com/repos/pear/PEAR_Exception/zipball/dbb42a5a0e45f3adcf99babfb2a1ba77b8ac36a7",
                "reference": "dbb42a5a0e45f3adcf99babfb2a1ba77b8ac36a7",
                "shasum": ""
            },
            "require": {
                "php": ">=4.4.0"
            },
            "require-dev": {
                "phpunit/phpunit": "*"
            },
            "type": "class",
            "extra": {
                "branch-alias": {
                    "dev-master": "1.0.x-dev"
                }
            },
            "autoload": {
                "classmap": [
                    "PEAR/"
                ]
            },
            "notification-url": "https://packagist.org/downloads/",
            "include-path": [
                "."
            ],
            "license": [
                "BSD-2-Clause"
            ],
            "authors": [
                {
                    "name": "Helgi Thormar",
                    "email": "dufuz@php.net"
                },
                {
                    "name": "Greg Beaver",
                    "email": "cellog@php.net"
                }
            ],
            "description": "The PEAR Exception base class.",
            "homepage": "https://github.com/pear/PEAR_Exception",
            "keywords": [
                "exception"
            ],
            "support": {
                "issues": "http://pear.php.net/bugs/search.php?cmd=display&package_name[]=PEAR_Exception",
                "source": "https://github.com/pear/PEAR_Exception"
            },
            "time": "2019-12-10T10:24:42+00:00"
<<<<<<< HEAD
        },
=======
       },
>>>>>>> fb03aaa7
        {
            "name": "scpwiki/magpierss",
            "version": "1.0.0",
            "source": {
                "type": "git",
                "url": "https://github.com/scpwiki/magpierss.git",
                "reference": "08fa4160364f095c92fd6dfed91e4267d0a1a822"
            },
            "dist": {
                "type": "zip",
                "url": "https://api.github.com/repos/scpwiki/magpierss/zipball/08fa4160364f095c92fd6dfed91e4267d0a1a822",
                "reference": "08fa4160364f095c92fd6dfed91e4267d0a1a822",
                "shasum": ""
            },
            "type": "library",
            "autoload": {
                "classmap": [
                    "rss_cache.inc",
                    "rss_fetch.inc",
                    "rss_parse.inc",
                    "rss_utils.inc",
                    "extlib/Snoopy.class.inc"
                ]
            },
            "notification-url": "https://packagist.org/downloads/",
            "license": [
                "LGPL-2.1-or-later"
            ],
            "authors": [
                {
                    "name": "bluesoul",
                    "email": "github@nags.me",
                    "role": "maintainer"
                }
            ],
            "description": "Legacy version of Wikidot's onboard magpierss v0.72.",
<<<<<<< HEAD
            "support": {
                "irc": "irc://irc.synirc.net/site11",
                "issues": "https://scuttle.atlassian.net/browse/HELP",
                "source": "https://github.com/scpwiki/magpierss"
            },
=======
>>>>>>> fb03aaa7
            "time": "2020-06-23T21:26:54+00:00"
        },
        {
            "name": "scpwiki/ozoneframework",
<<<<<<< HEAD
            "version": "1.0.2",
            "source": {
                "type": "git",
                "url": "https://github.com/scpwiki/ozoneframework.git",
                "reference": "3f194eb90ae5954dd2b762148742b2669945d245"
            },
            "dist": {
                "type": "zip",
                "url": "https://api.github.com/repos/scpwiki/ozoneframework/zipball/3f194eb90ae5954dd2b762148742b2669945d245",
                "reference": "3f194eb90ae5954dd2b762148742b2669945d245",
=======
            "version": "1.0.3",
            "source": {
                "type": "git",
                "url": "https://github.com/scpwiki/ozoneframework.git",
                "reference": "9d19377ecb6446479c2a2bc419b8661c606ed8f4"
            },
            "dist": {
                "type": "zip",
                "url": "https://api.github.com/repos/scpwiki/ozoneframework/zipball/9d19377ecb6446479c2a2bc419b8661c606ed8f4",
                "reference": "9d19377ecb6446479c2a2bc419b8661c606ed8f4",
>>>>>>> fb03aaa7
                "shasum": ""
            },
            "type": "library",
            "autoload": {
                "classmap": [
                    "php/"
                ]
            },
            "notification-url": "https://packagist.org/downloads/",
            "license": [
                "LGPL-2.1-or-later"
            ],
            "authors": [
                {
                    "name": "bluesoul",
                    "email": "github@nags.me",
                    "role": "maintainer"
                }
            ],
            "description": "Legacy and future builds of the Ozone framework, originally packaged for wikidot.org.",
<<<<<<< HEAD
            "support": {
                "irc": "irc://irc.synirc.net/site11",
                "issues": "https://scuttle.atlassian.net/browse/HELP",
                "source": "https://github.com/scpwiki/Services_JSON"
            },
            "time": "2020-06-24T00:29:52+00:00"
=======
            "time": "2020-06-24T02:04:51+00:00"
>>>>>>> fb03aaa7
        },
        {
            "name": "scpwiki/phpflickr",
            "version": "1.0.0",
            "source": {
                "type": "git",
                "url": "https://github.com/scpwiki/phpflickr.git",
                "reference": "bc809c6365c2fb8dde6b6d8e7c81d554b2a34ed8"
            },
            "dist": {
                "type": "zip",
                "url": "https://api.github.com/repos/scpwiki/phpflickr/zipball/bc809c6365c2fb8dde6b6d8e7c81d554b2a34ed8",
                "reference": "bc809c6365c2fb8dde6b6d8e7c81d554b2a34ed8",
                "shasum": ""
            },
            "type": "library",
            "autoload": {
                "classmap": [
                    "phpFlickr.php",
                    "xml.php",
                    "xml_saxy_parser.php"
                ]
            },
            "notification-url": "https://packagist.org/downloads/",
            "license": [
                "GPL-3.0-or-later"
            ],
            "authors": [
                {
                    "name": "bluesoul",
                    "email": "github@nags.me",
                    "role": "maintainer"
                }
            ],
            "description": "Legacy version of onboard phpFlickr for Wikijump use.",
<<<<<<< HEAD
            "support": {
                "irc": "irc://irc.synirc.net/site11",
                "issues": "https://scuttle.atlassian.net/browse/HELP",
                "source": "https://github.com/scpwiki/phpflickr"
            },
=======
>>>>>>> fb03aaa7
            "time": "2020-06-23T22:01:51+00:00"
        },
        {
            "name": "scpwiki/phpmailer",
            "version": "1.0.0",
            "source": {
                "type": "git",
                "url": "https://github.com/scpwiki/phpmailer.git",
                "reference": "8a1b6d6f243327ad574a023bb2f0bfe462df8469"
            },
            "dist": {
                "type": "zip",
                "url": "https://api.github.com/repos/scpwiki/phpmailer/zipball/8a1b6d6f243327ad574a023bb2f0bfe462df8469",
                "reference": "8a1b6d6f243327ad574a023bb2f0bfe462df8469",
                "shasum": ""
            },
            "type": "library",
            "autoload": {
                "classmap": [
                    "class.phpmailer.php",
                    "class.pop3.php",
                    "class.smtp.php"
                ]
            },
            "notification-url": "https://packagist.org/downloads/",
            "license": [
                "LGPL-3.0-or-later"
            ],
            "authors": [
                {
                    "name": "bluesoul",
                    "email": "github@nags.me",
                    "role": "maintainer"
                }
            ],
            "description": "Legacy version of phpmailer 2.0.0 rc1 for Wikijump use.",
<<<<<<< HEAD
            "support": {
                "irc": "irc://irc.synirc.net/site11",
                "issues": "https://scuttle.atlassian.net/browse/HELP",
                "source": "https://github.com/scpwiki/phpmailer"
            },
=======
>>>>>>> fb03aaa7
            "time": "2020-06-23T22:15:22+00:00"
        },
        {
            "name": "scpwiki/services_json",
            "version": "1.0.0",
            "source": {
                "type": "git",
                "url": "https://github.com/scpwiki/Services_JSON.git",
                "reference": "4138001eff629ae6a38c49d88fe9cd2cda9e5692"
            },
            "dist": {
                "type": "zip",
                "url": "https://api.github.com/repos/scpwiki/Services_JSON/zipball/4138001eff629ae6a38c49d88fe9cd2cda9e5692",
                "reference": "4138001eff629ae6a38c49d88fe9cd2cda9e5692",
                "shasum": ""
            },
            "type": "library",
            "autoload": {
                "classmap": [
                    "JSON.php"
                ]
            },
            "notification-url": "https://packagist.org/downloads/",
            "license": [
                "BSD-2-Clause"
            ],
            "authors": [
                {
                    "name": "bluesoul",
                    "email": "github@nags.me",
                    "role": "maintainer"
                }
            ],
            "description": "Legacy version of PEAR/Services_JSON for Wikijump use.",
<<<<<<< HEAD
            "support": {
                "irc": "irc://irc.synirc.net/site11",
                "issues": "https://scuttle.atlassian.net/browse/HELP",
                "source": "https://github.com/scpwiki/Services_JSON"
            },
=======
>>>>>>> fb03aaa7
            "time": "2020-06-23T20:43:43+00:00"
        },
        {
            "name": "scpwiki/smarty",
            "version": "1.0.0",
            "source": {
                "type": "git",
                "url": "https://github.com/scpwiki/smarty.git",
                "reference": "6d87412f2d25f54ef240467f6d98a68012972cdd"
            },
            "dist": {
                "type": "zip",
                "url": "https://api.github.com/repos/scpwiki/smarty/zipball/6d87412f2d25f54ef240467f6d98a68012972cdd",
                "reference": "6d87412f2d25f54ef240467f6d98a68012972cdd",
                "shasum": ""
            },
            "type": "library",
            "autoload": {
                "classmap": [
                    "libs/"
                ]
            },
            "notification-url": "https://packagist.org/downloads/",
            "license": [
                "LGPL-2.1-or-later"
            ],
            "authors": [
                {
                    "name": "bluesoul",
                    "email": "github@nags.me",
                    "role": "maintainer"
                }
            ],
            "description": "Fork of smarty/smarty with PHP5 dereferencing support.",
<<<<<<< HEAD
            "support": {
                "irc": "irc://irc.synirc.net/site11",
                "issues": "https://scuttle.atlassian.net/browse/HELP",
                "source": "https://github.com/scpwiki/smarty"
            },
=======
>>>>>>> fb03aaa7
            "time": "2020-06-24T01:56:53+00:00"
        },
        {
            "name": "scpwiki/text_wiki",
<<<<<<< HEAD
            "version": "1.0.0",
            "source": {
                "type": "git",
                "url": "https://github.com/scpwiki/text_wiki.git",
                "reference": "c10e8b2e19f60697d5fa29530d6d02db46dbccba"
            },
            "dist": {
                "type": "zip",
                "url": "https://api.github.com/repos/scpwiki/text_wiki/zipball/c10e8b2e19f60697d5fa29530d6d02db46dbccba",
                "reference": "c10e8b2e19f60697d5fa29530d6d02db46dbccba",
=======
            "version": "1.0.1",
            "source": {
                "type": "git",
                "url": "https://github.com/scpwiki/text_wiki.git",
                "reference": "7acd9893c4771a87981e9b2bbebb27e1817d9808"
            },
            "dist": {
                "type": "zip",
                "url": "https://api.github.com/repos/scpwiki/text_wiki/zipball/7acd9893c4771a87981e9b2bbebb27e1817d9808",
                "reference": "7acd9893c4771a87981e9b2bbebb27e1817d9808",
>>>>>>> fb03aaa7
                "shasum": ""
            },
            "type": "library",
            "autoload": {
                "classmap": [
                    "Text/"
                ]
            },
            "notification-url": "https://packagist.org/downloads/",
            "license": [
                "LGPL-2.1-or-later"
            ],
            "authors": [
                {
                    "name": "bluesoul",
                    "email": "github@nags.me",
                    "role": "maintainer"
                }
            ],
            "description": "The Text_Wiki library used for Wikidot and Wikijump.",
<<<<<<< HEAD
            "support": {
                "irc": "irc://irc.synirc.net/site11",
                "issues": "https://scuttle.atlassian.net/browse/HELP",
                "source": "https://github.com/scpwiki/text_wiki"
            },
            "time": "2020-06-23T22:37:27+00:00"
=======
            "time": "2020-06-24T20:12:22+00:00"
>>>>>>> fb03aaa7
        },
        {
            "name": "scpwiki/zf",
            "version": "1.0.0",
            "source": {
                "type": "git",
                "url": "https://github.com/scpwiki/zf.git",
                "reference": "4ed6db16477f47a5db0ec0efe1eaeeb20fc65376"
            },
            "dist": {
                "type": "zip",
                "url": "https://api.github.com/repos/scpwiki/zf/zipball/4ed6db16477f47a5db0ec0efe1eaeeb20fc65376",
                "reference": "4ed6db16477f47a5db0ec0efe1eaeeb20fc65376",
                "shasum": ""
            },
            "type": "library",
            "autoload": {
                "classmap": [
                    "library/"
                ]
            },
            "notification-url": "https://packagist.org/downloads/",
            "license": [
                "BSD-3-Clause"
            ],
            "authors": [
                {
                    "name": "bluesoul",
                    "email": "github@nags.me",
                    "role": "maintainer"
                }
            ],
            "description": "Legacy version of Zend Framework 1.7.2 for Wikijump use.",
<<<<<<< HEAD
            "support": {
                "irc": "irc://irc.synirc.net/site11",
                "issues": "https://scuttle.atlassian.net/browse/HELP",
                "source": "https://github.com/scpwiki/zf"
            },
=======
>>>>>>> fb03aaa7
            "time": "2020-06-23T22:53:40+00:00"
        }
    ],
    "packages-dev": [],
    "aliases": [],
    "minimum-stability": "stable",
    "stability-flags": [],
    "prefer-stable": false,
    "prefer-lowest": false,
    "platform": [],
    "platform-dev": [],
    "plugin-api-version": "2.0.0"
}<|MERGE_RESOLUTION|>--- conflicted
+++ resolved
@@ -311,11 +311,7 @@
                 "source": "https://github.com/pear/PEAR_Exception"
             },
             "time": "2019-12-10T10:24:42+00:00"
-<<<<<<< HEAD
-        },
-=======
-       },
->>>>>>> fb03aaa7
+        },
         {
             "name": "scpwiki/magpierss",
             "version": "1.0.0",
@@ -352,30 +348,15 @@
                 }
             ],
             "description": "Legacy version of Wikidot's onboard magpierss v0.72.",
-<<<<<<< HEAD
             "support": {
                 "irc": "irc://irc.synirc.net/site11",
                 "issues": "https://scuttle.atlassian.net/browse/HELP",
                 "source": "https://github.com/scpwiki/magpierss"
             },
-=======
->>>>>>> fb03aaa7
             "time": "2020-06-23T21:26:54+00:00"
         },
         {
             "name": "scpwiki/ozoneframework",
-<<<<<<< HEAD
-            "version": "1.0.2",
-            "source": {
-                "type": "git",
-                "url": "https://github.com/scpwiki/ozoneframework.git",
-                "reference": "3f194eb90ae5954dd2b762148742b2669945d245"
-            },
-            "dist": {
-                "type": "zip",
-                "url": "https://api.github.com/repos/scpwiki/ozoneframework/zipball/3f194eb90ae5954dd2b762148742b2669945d245",
-                "reference": "3f194eb90ae5954dd2b762148742b2669945d245",
-=======
             "version": "1.0.3",
             "source": {
                 "type": "git",
@@ -386,7 +367,6 @@
                 "type": "zip",
                 "url": "https://api.github.com/repos/scpwiki/ozoneframework/zipball/9d19377ecb6446479c2a2bc419b8661c606ed8f4",
                 "reference": "9d19377ecb6446479c2a2bc419b8661c606ed8f4",
->>>>>>> fb03aaa7
                 "shasum": ""
             },
             "type": "library",
@@ -407,16 +387,12 @@
                 }
             ],
             "description": "Legacy and future builds of the Ozone framework, originally packaged for wikidot.org.",
-<<<<<<< HEAD
             "support": {
                 "irc": "irc://irc.synirc.net/site11",
                 "issues": "https://scuttle.atlassian.net/browse/HELP",
                 "source": "https://github.com/scpwiki/Services_JSON"
             },
             "time": "2020-06-24T00:29:52+00:00"
-=======
-            "time": "2020-06-24T02:04:51+00:00"
->>>>>>> fb03aaa7
         },
         {
             "name": "scpwiki/phpflickr",
@@ -452,14 +428,11 @@
                 }
             ],
             "description": "Legacy version of onboard phpFlickr for Wikijump use.",
-<<<<<<< HEAD
             "support": {
                 "irc": "irc://irc.synirc.net/site11",
                 "issues": "https://scuttle.atlassian.net/browse/HELP",
                 "source": "https://github.com/scpwiki/phpflickr"
             },
-=======
->>>>>>> fb03aaa7
             "time": "2020-06-23T22:01:51+00:00"
         },
         {
@@ -496,14 +469,11 @@
                 }
             ],
             "description": "Legacy version of phpmailer 2.0.0 rc1 for Wikijump use.",
-<<<<<<< HEAD
             "support": {
                 "irc": "irc://irc.synirc.net/site11",
                 "issues": "https://scuttle.atlassian.net/browse/HELP",
                 "source": "https://github.com/scpwiki/phpmailer"
             },
-=======
->>>>>>> fb03aaa7
             "time": "2020-06-23T22:15:22+00:00"
         },
         {
@@ -538,14 +508,11 @@
                 }
             ],
             "description": "Legacy version of PEAR/Services_JSON for Wikijump use.",
-<<<<<<< HEAD
             "support": {
                 "irc": "irc://irc.synirc.net/site11",
                 "issues": "https://scuttle.atlassian.net/browse/HELP",
                 "source": "https://github.com/scpwiki/Services_JSON"
             },
-=======
->>>>>>> fb03aaa7
             "time": "2020-06-23T20:43:43+00:00"
         },
         {
@@ -580,30 +547,15 @@
                 }
             ],
             "description": "Fork of smarty/smarty with PHP5 dereferencing support.",
-<<<<<<< HEAD
             "support": {
                 "irc": "irc://irc.synirc.net/site11",
                 "issues": "https://scuttle.atlassian.net/browse/HELP",
                 "source": "https://github.com/scpwiki/smarty"
             },
-=======
->>>>>>> fb03aaa7
             "time": "2020-06-24T01:56:53+00:00"
         },
         {
             "name": "scpwiki/text_wiki",
-<<<<<<< HEAD
-            "version": "1.0.0",
-            "source": {
-                "type": "git",
-                "url": "https://github.com/scpwiki/text_wiki.git",
-                "reference": "c10e8b2e19f60697d5fa29530d6d02db46dbccba"
-            },
-            "dist": {
-                "type": "zip",
-                "url": "https://api.github.com/repos/scpwiki/text_wiki/zipball/c10e8b2e19f60697d5fa29530d6d02db46dbccba",
-                "reference": "c10e8b2e19f60697d5fa29530d6d02db46dbccba",
-=======
             "version": "1.0.1",
             "source": {
                 "type": "git",
@@ -614,7 +566,6 @@
                 "type": "zip",
                 "url": "https://api.github.com/repos/scpwiki/text_wiki/zipball/7acd9893c4771a87981e9b2bbebb27e1817d9808",
                 "reference": "7acd9893c4771a87981e9b2bbebb27e1817d9808",
->>>>>>> fb03aaa7
                 "shasum": ""
             },
             "type": "library",
@@ -635,16 +586,12 @@
                 }
             ],
             "description": "The Text_Wiki library used for Wikidot and Wikijump.",
-<<<<<<< HEAD
             "support": {
                 "irc": "irc://irc.synirc.net/site11",
                 "issues": "https://scuttle.atlassian.net/browse/HELP",
                 "source": "https://github.com/scpwiki/text_wiki"
             },
             "time": "2020-06-23T22:37:27+00:00"
-=======
-            "time": "2020-06-24T20:12:22+00:00"
->>>>>>> fb03aaa7
         },
         {
             "name": "scpwiki/zf",
@@ -678,14 +625,11 @@
                 }
             ],
             "description": "Legacy version of Zend Framework 1.7.2 for Wikijump use.",
-<<<<<<< HEAD
             "support": {
                 "irc": "irc://irc.synirc.net/site11",
                 "issues": "https://scuttle.atlassian.net/browse/HELP",
                 "source": "https://github.com/scpwiki/zf"
             },
-=======
->>>>>>> fb03aaa7
             "time": "2020-06-23T22:53:40+00:00"
         }
     ],
