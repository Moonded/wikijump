<?php
/**
 * Wikidot - free wiki collaboration software
 * Copyright (c) 2008, Wikidot Inc.
 *
 * This program is free software: you can redistribute it and/or modify
 * it under the terms of the GNU Affero General Public License as
 * published by the Free Software Foundation, either version 3 of the
 * License, or (at your option) any later version.
 *
 * This program is distributed in the hope that it will be useful,
 * but WITHOUT ANY WARRANTY; without even the implied warranty of
 * MERCHANTABILITY or FITNESS FOR A PARTICULAR PURPOSE.  See the
 * GNU Affero General Public License for more details.
 *
 * For more information about licensing visit:
 * http://www.wikidot.org/license
 *
 * @category Wikidot
 * @package Wikidot
 * @version $Id: CodeblockExtractor.php,v 1.2 2008/08/05 21:00:26 quake Exp $
 * @copyright Copyright (c) 2008, Wikidot Inc.
 * @license http://www.gnu.org/licenses/agpl-3.0.html GNU Affero General Public License
 */



use DB\PagePeer;
use Wikidot\Form;
use Wikidot\Template;

class CodeblockExtractor
{

    protected $mimeType = null;
    protected $contents = "";
    protected $treatAsTemplate = false;
    protected $templateVariables = array();

    protected $mimeMap = array(
        "css"   => "text/css",
        "html"  => "text/html",
    );

    public function __construct($site, $pageName, $codeblockNo = 1, $templateVars = null)
    {
        try {
            $codeblockNo = (int) $codeblockNo;
            if ($codeblockNo < 1) {
                $codeblockNo = 1;
            }

            $page = PagePeer::instance()->selectByName($site->getSiteId(), $pageName);

            if ($page == null) {
                throw new ProcessException("No such page");
            }
            // page exists!!! wooo!!!

            $source = $page->getSource();
            /* Get code block. */

<<<<<<< HEAD
            $regex = ';^\[\[code(\s\V+)?\]\]((?>[^[]+|(?R)|.)+?)\[\[\/code\]\];ms';
=======
            $regex = '/
                ^
                \[\[code(\s[^\]]*)?\]\]  # Opening tag with parameters
                ((?:(?R)|.)*?)           # Contents, inlcuding code blocks
                \[\[\/code\]\]           # Closing tag
                (\s|$)
                /msix';
>>>>>>> 883ef8fd

            $allMatches = array();
            preg_match_all($regex, $source, $allMatches);

            if (count($allMatches[2]) < $codeblockNo) {
                throw new ProcessException('No valid codeblock found.');
            }

            $code = $allMatches[2][$codeblockNo - 1];
            if ($allMatches[1][$codeblockNo - 1]) {
                $params = $allMatches[1][$codeblockNo - 1];
                $m = array();
                $type = null;
                if (preg_match('/type="([^"]+)"/', $params, $m)) {
                    $type = strtolower($m[1]);
                }
                if (array_key_exists($type, $this->mimeMap)) {
                    $this->mimeType = $this->mimeMap[$type];
                }
            }

            $code = trim($code) . "\n";

            if (is_array($templateVars)) {
                $this->contents = $this->renderFromTemplate($code, $templateVars);
            } else {
                $this->contents = $code;
            }
        } catch (Exception $e) {
            $this->contents = $e->getMessage();
        }
    }

    public function getContents()
    {
        return $this->contents;
    }

    public function getMimeType()
    {
        if ($this->mimeType) {
            return $this->mimeType;
        }
        return "text/plain";
    }

    public function renderFromTemplate($template, $extValues)
    {
        $template = "\n$template\n";
        $template_parts = explode("\n---\n", $template);

        // form definition is the YAML document before the first "---"
        $form_def = array_shift($template_parts);

        // Wikidot (DTL) template is the rest
        $template = trim(implode("\n---\n", $template_parts));

        $form = Form::fromYaml($form_def);
        $context = $form->computeValues($extValues);

        // render the template
        $w_template = new Template($template);
        return $w_template->render($context);
    }
}<|MERGE_RESOLUTION|>--- conflicted
+++ resolved
@@ -60,17 +60,7 @@
             $source = $page->getSource();
             /* Get code block. */
 
-<<<<<<< HEAD
             $regex = ';^\[\[code(\s\V+)?\]\]((?>[^[]+|(?R)|.)+?)\[\[\/code\]\];ms';
-=======
-            $regex = '/
-                ^
-                \[\[code(\s[^\]]*)?\]\]  # Opening tag with parameters
-                ((?:(?R)|.)*?)           # Contents, inlcuding code blocks
-                \[\[\/code\]\]           # Closing tag
-                (\s|$)
-                /msix';
->>>>>>> 883ef8fd
 
             $allMatches = array();
             preg_match_all($regex, $source, $allMatches);
