<?php
/**
 * Wikidot - free wiki collaboration software
 * Copyright (c) 2008, Wikidot Inc.
 *
 * This program is free software: you can redistribute it and/or modify
 * it under the terms of the GNU Affero General Public License as
 * published by the Free Software Foundation, either version 3 of the
 * License, or (at your option) any later version.
 *
 * This program is distributed in the hope that it will be useful,
 * but WITHOUT ANY WARRANTY; without even the implied warranty of
 * MERCHANTABILITY or FITNESS FOR A PARTICULAR PURPOSE.  See the
 * GNU Affero General Public License for more details.
 *
 * For more information about licensing visit:
 * http://www.wikidot.org/license
 *
 * @category Wikidot
 * @package Wikidot
 * @version $Id$
 * @copyright Copyright (c) 2008, Wikidot Inc.
 * @license http://www.gnu.org/licenses/agpl-3.0.html GNU Affero General Public License
 */



use DB\OzoneUserPeer;
use DB\ForumThreadPeer;
use DB\PageTagPeer;
<<<<<<< HEAD
use Text_Antiwiki;

=======
//use Text_Antiwiki;  # What is this? I can't even find "text_antiwiki on google.
>>>>>>> fb03aaa7

//require_once(WIKIDOT_ROOT."/vendor/scpwiki/text_wiki/Text/Wiki.php");
class WikiTransformation
{
    /**
     * The array stores all internal links within a page.
     * Each element is an array (page_id, page_unix_name)
     */
    public static $internalLinksExist;
    public static $externalLinks;
    public static $internalLinksNotExist;
    public static $inclusions;

    private $page;
    private $pageUnixName;

    private $transformationFormat = 'xhtml';

    public $wiki;

    private $_tmpPage;

    public function __construct($initialize = true)
    {
        if ($initialize) {
            self::$internalLinksExist = array();
            self::$internalLinksNotExist = array();
            self::$externalLinks = array();
            $this->resetWiki();
        }
    }

    public static function purifyHtml($code)
    {
        //$code is not a complete page so we need to wrap it!
        $head = '<!DOCTYPE html PUBLIC "-//W3C//DTD XHTML 1.0 Strict//EN" "http://www.w3.org/TR/xhtml1/DTD/xhtml1-strict.dtd"><html xmlns="http://www.w3.org/1999/xhtml" xml:lang="en" lang="en">  <head>    <title>Just A Wrapper</title><meta http-equiv="content-type" content="text/html;charset=UTF-8"/>  </head> <!--wrapdelimiter--><body>';
        $tail=' </body><!--wrapdelimiter--></html>';

        $c = $head.$code.$tail;
        $config = array('indent' => false,
               'output-xhtml' => true,
               'wrap' => 0);

        $c2 = tidy_parse_string($c, $config, 'UTF8');

        $arr = explode("<!--wrapdelimiter-->", $c2);
        $out=$arr[1];
        $out = str_replace("<body>", "", $out);
        $out = str_replace("</body>", "", $out);
        return $out;
    }

    public function processSource($source)
    {

        $wiki = $this->wiki;
        if (preg_match('/_template$/', $wiki->vars['pageName'])) {
            $wiki->disablerule('separator');
        }
        $out = $wiki->transform($source, $this->transformationFormat);

        $out = $this->purifyHtml($out);

        return $out;
    }

    public function assemblyTemplate($source, $template, $page = null)
    {
        /* First check if it is a real "live" template. If not, return the original $source.
         * To be recognized as a live template it mast contain either %%content%% or
         * %%content{X}%% tags. */

        /* Handle ListPages module inside a template -- %%content%% need to be escaped. */
        $template = preg_replace_callback(";^\\[\\[module\\s+ListPages(.*?)\n\\[\\[/module\\]\\];ms", array($this, '_assemblyTemplateHandleListPages'), $template);
        $template = preg_replace_callback(";^\\[\\[module\\s+NextPage(.*?)\n\\[\\[/module\\]\\];ms", array($this, '_assemblyTemplateHandleListPages'), $template);
        $template = preg_replace_callback(";^\\[\\[module\\s+PreviousPage(.*?)\n\\[\\[/module\\]\\];ms", array($this, '_assemblyTemplateHandleListPages'), $template);
        $template = preg_replace_callback(";^\\[\\[module\\s+Feed(.*?)\n\\[\\[/module\\]\\];ms", array($this, '_assemblyTemplateHandleListPages'), $template);
        $template = preg_replace_callback(";^\\[\\[module\\s+FrontForum(.*?)\n\\[\\[/module\\]\\];ms", array($this, '_assemblyTemplateHandleListPages'), $template);

        if (!preg_match(';%%content({[0-9]+})?%%;', $template)) {
            return $source;
        }
        $out = $source;

        $template = preg_replace(';%%content({[0-9]+})?%%;', '%%%\\0%%%', $template);
        $template = preg_replace(';(?<!%)%%[a-z0-9\(\)_]+%%(?!%);i', '%%%\\0%%%', $template);
        $template = preg_replace(';(?<!%)%%date(\|.*?)?%%(?!%);i', '%%%\\0%%%', $template);

        $template = preg_replace(";%\xFA%(content({[0-9]+}))?%\xFA%;", "%%\\1%%", $template);
        $template = preg_replace(";%\xFA%([a-z0-9\(\)_]+)%\xFA%;i", '%%\\1%%', $template);
        $template = preg_replace(";%\xFA%(date(\|.*?)?)%\xFA%;i", '%%\\1%%', $template);

        /* Check if has a ===== delimiter. */
        $split = preg_split(';^={4,}$;sm', $template);
        if (count($split) > 1) {
            $template = trim($split[0]);
        }

        /* If there is $page, try substituting more tags. */
        if ($page) {
            $this->_tmpPage = $page;
            $b = $template;
            $title = $page->getTitle();
            $title = str_replace(array('[',']'), '', $title);
            //$title = str_replace('%%', "\xFD", $title);
            $b = str_replace('%%%%%title%%%%%', $title, $b);
            $b = preg_replace(";%%%%%((linked_title)|(title_linked))%%%%%;i", preg_quote_replacement('[[[' . $page->getUnixName() . ' | ' . $title . ']]]'), $b);


            if ($page->getOwnerUserId()) {
                $user = OzoneUserPeer::instance()->selectByPrimaryKey($page->getOwnerUserId());
                if ($user->getUserId() > 0) {
                    $userString = '[[*user ' . $user->getNickName() . ']]';
                } else {
                    $userString = _('Anonymous user');
                }
            } else {
                $userString = _('Anonymous user');
            }
            $b = str_ireplace("%%%%%author%%%%%", $userString, $b);
            $b = str_ireplace("%%%%%user%%%%%", $userString, $b);

//            if($lastRevision->getUserId()){
//              $user = DB\OzoneUserPeer::instance()->selectByPrimaryKey($lastRevision->getUserId());
//              if ($user->getUserId() > 0) {
//                  $userString = '[[*user ' . $user->getNickName() . ']]';
//              } else {
//                  $userString = _('Anonymous user');
//              }
//            } else {
//                $userString = _('Anonymous user');
//            }
            //$b = str_ireplace("%%author_edited%%", $userString, $b);
            $b = str_ireplace("%%%%%user_edited%%%%%", $userString, $b);

            $b = preg_replace(';%%%%%date(\|.*?)?%%%%%;', '%%%%%date|' . $page->getDateCreated()->getTimestamp() . '\\1%%%%%', $b);
            $b = preg_replace(';%%%%%date_edited(\|.*?)?%%%%%;', '%%%%%date|' . $page->getDateLastEdited()->getTimestamp() . '\\1%%%%%', $b);

            /* %%rating%% */
            $b = str_ireplace('%%%%%rating%%%%%', $page->getRate(), $b);

             /* %%comments%% */
            $b = preg_replace_callback("/%%%%%comments%%%%%/i", array(
                $this, '_handleComementsCount'), $b);

            /* %%page_unix_name%% */
            $b = str_ireplace('%%%%%page_unix_name%%%%%', $page->getUnixName(), $b);

            if (strpos($page->getUnixName(), ":") != false) {
                $tmp0 = explode(':', $page->getUnixName());
                $categoryName00 = $tmp0[0];
            } else {
                $categoryName00 = "_default";
            }

            $b = str_ireplace('%%%%%category%%%%%', $categoryName00, $b);

            /* %%link%% */
            $site = $page->getSite();
            $b = str_ireplace('%%%%%link%%%%%', GlobalProperties::$HTTP_SCHEMA . "://" . $site->getDomain().'/'.$page->getUnixName(), $b);

            /* %%tags%% */
            $b = preg_replace_callback("/%%%%%tags%%%%%/i", array(
                $this, '_handleTags'), $b);

            $b = preg_replace_callback(';%%%%%date\|([0-9]+)(\|.*?)?%%%%%;', array(
            $this, '_formatDate'), $b);

            $template = $b;
            //$template = preg_replace(';(%%%%%([a-z0-9\(\)_]+)%%%%%;i', '%%\\1%%', $template);
        }

        $out = str_replace('%%%%%content%%%%%', trim($out), $template);
        /* Handle split sources. */
        $splitSource = preg_split('/^([=]{4,})$/m', $source);
        for ($i = 0; $i < count($splitSource); $i++) {
            $out = str_replace('%%%%%content{'.($i+1).'}%%%%%', trim($splitSource[$i]), $out);
        }
        $out = preg_replace(';%%%%%content({[0-9]+})?%%%%%;', '', $out);
        return $out;
    }

    private function _formatDate($m)
    {
        if (isset($m[2])) {
            $format = preg_replace(';^\|;', '', $m[2]);
        } else {
            $format = '%e %b %Y, %H:%M %Z|agohover';
        }
        $dateString = '[[date ' . $m[1] . ' format="'.$format.'"' . ']]';
        return $dateString;
    }

    private function _handleComementsCount($m)
    {
        $page = $this->_tmpPage;
        $threadId = $page->getThreadId();
        if ($threadId) {
            $thread = ForumThreadPeer::instance()->selectByPrimaryKey($threadId);
        }
        if ($thread) {
            return $thread->getNumberPosts();
        }
        return 0;
    }

    private function _handleTags($m)
    {
        $page = $this->_tmpPage;
        /* Select tags. */
        // get the tags
        $c = new Criteria();
        $c->add("page_id", $page->getPageId());
        $c->addOrderAscending("tag");
        $tags = PageTagPeer::instance()->select($c);
        $t2 = array();
        foreach ($tags as $t) {
            $t2[] = $t->getTag();
        }
        if (count($t2) == 0) {
            return _('//no tags found for this page//');
        }
        return implode(' ', $t2);
    }

    private function _assemblyTemplateHandleListPages($m)
    {
        if (preg_match(';^\[\[module;sm', $m[1])) {
            return $m[0];
        } else {
            $b = preg_replace(';%%(content({[0-9]+}))?%%;', "%\xFA%\\1%\xFA%", $m[0]);
            $b = preg_replace(';(?<!%)%%([a-z0-9\(\)_]+)%%(?!%);i', "%\xFA%\\1%\xFA%", $b);
            $b = preg_replace(';(?<!%)%%(date(\|.*?)?)%%(?!%);i', "%\xFA%\\1%\xFA%", $b);
            //$b = preg_replace(";%\xFA%(content({[0-9]+}))?%\xFA%;", "%\xFA%\\1%\xFA%", $b);
            return $b;
        }
    }

    public function setPage($page)
    {

        $this->wiki->setRenderConf($this->transformationFormat, 'image', 'base', '/local--files/'.$page->getUnixName().'/');
        $this->wiki->setRenderConf($this->transformationFormat, 'file', 'base', '/local--files/'.$page->getUnixName().'/');
        $this->wiki->vars['pageName'] = $page->getUnixName();
        $this->wiki->vars['pageTitle'] = $page->getTitleOrUnixName();
        $this->wiki->vars['page'] = $page;
        $this->page = $page;
    }
    public function setPageUnixName($pageUnixName)
    {
        $this->wiki->setRenderConf($this->transformationFormat, 'image', 'base', '/local--files/'.$pageUnixName.'/');
        $this->wiki->setRenderConf($this->transformationFormat, 'file', 'base', '/local--files/'.$pageUnixName.'/');
        $this->wiki->vars['pageName'] = $pageUnixName;
        $this->pageUnixName = $pageUnixName;
    }

    public function resetWiki()
    {
        // initialize wiki engine with default values
        $wiki = new Text_Wiki();
        $viewUrl = "/%s";
        $wiki->setRenderConf($this->transformationFormat, 'freelink', 'view_url', $viewUrl);
        $wiki->setRenderConf($this->transformationFormat, 'freelink', 'new_url', $viewUrl);
        $wiki->setRenderConf($this->transformationFormat, 'url', 'images', false);

        $wiki->setRenderConf($this->transformationFormat, 'freelink', 'new_text', '');
        $wiki->setRenderConf($this->transformationFormat, 'freelink', 'css_new', 'newpage');
        $wiki->setRenderConf($this->transformationFormat, 'table', 'css_table', 'wiki-content-table');

        $wiki->setRenderConf($this->transformationFormat, 'freelink', 'exists_callback', 'wikiPageExists');

        $interWikis = array(
            'wikipedia'    => 'http://en.wikipedia.org/wiki/%s',
            'wikipedia.pl'    => 'http://pl.wikipedia.org/wiki/%s',
            'pl.wikipedia'    => 'http://pl.wikipedia.org/wiki/%s',
            'google'    => 'http://www.google.com/search?q=%s',
            'dictionary' => 'http://dictionary.reference.com/browse/%s'
        );

        // configure the interwiki rule
        $wiki->setRenderConf($this->transformationFormat, 'interwiki', 'sites', $interWikis);
        $wiki->setParseConf('interwiki', 'sites', $interWikis);

        $wiki->disableRule('wikilink');
        $this->wiki = $wiki;
    }

    public function setMode($mode)
    {
        $wiki = $this->wiki;
        switch ($mode) {
            case 'post':
                // disable a few rules
                $wiki->disableRule("include");
                $wiki->disableRule("modulepre");
                $wiki->disableRule("module");
                $wiki->disableRule("module654");
                $wiki->disableRule("toc");
                $wiki->disableRule("Social");
                $wiki->disableRule("button");

                //configure

                $wiki->setRenderConf($this->transformationFormat, 'heading', 'use_id', false);
                $wiki->setRenderConf($this->transformationFormat, 'footnote', 'id_prefix', rand(0, 1000000).'-');
                $wiki->setRenderConf($this->transformationFormat, 'bibitem', 'id_prefix', rand(0, 1000000).'-');
                $wiki->setRenderConf($this->transformationFormat, 'math', 'id_prefix', rand(0, 1000000).'-');

                $wiki->setRenderConf($this->transformationFormat, 'file', 'no_local', true);
                $wiki->setRenderConf($this->transformationFormat, 'image', 'no_local', true);
                $wiki->setRenderConf($this->transformationFormat, 'gallery', 'no_local', true);
                break;
            case 'list':
                $wiki->setRenderConf($this->transformationFormat, 'heading', 'use_id', false);
                $wiki->setRenderConf($this->transformationFormat, 'footnote', 'id_prefix', rand(0, 1000000).'-');
                $wiki->setRenderConf($this->transformationFormat, 'bibitem', 'id_prefix', rand(0, 1000000).'-');
                $wiki->setRenderConf($this->transformationFormat, 'math', 'id_prefix', rand(0, 1000000).'-');

                break;
            case 'pm':
                // disable a few rules
                $wiki->disableRule("include");
                $wiki->disableRule("modulepre");
                $wiki->disableRule("module");
                $wiki->disableRule("module654");
                $wiki->disableRule("toc");
                $wiki->disableRule("Social");
                $wiki->disableRule("button");

                //configure

                $wiki->setRenderConf($this->transformationFormat, 'heading', 'use_id', false);
                $wiki->setRenderConf($this->transformationFormat, 'footnote', 'id_prefix', rand(0, 1000000).'-');
                $wiki->setRenderConf($this->transformationFormat, 'bibitem', 'id_prefix', rand(0, 1000000).'-');
                $wiki->setRenderConf($this->transformationFormat, 'math', 'id_prefix', rand(0, 1000000).'-');

                $wiki->setRenderConf($this->transformationFormat, 'file', 'no_local', true);
                $wiki->setRenderConf($this->transformationFormat, 'image', 'no_local', true);
                $wiki->setRenderConf($this->transformationFormat, 'gallery', 'no_local', true);
                break;

            case 'feed':
                // disable a few rules
                $wiki->disableRule("include");
                $wiki->disableRule("modulepre");
                $wiki->disableRule("module");
                $wiki->disableRule("module654");
                $wiki->disableRule("toc");

                $wiki->disableRule("footnote");
                $wiki->disableRule("math");
                $wiki->disableRule("equationreference");
                $wiki->disableRule("Footnoteitem");
                $wiki->disableRule("Footnoteblock");
                $wiki->disableRule("Bibitem");
                $wiki->disableRule("Bibliography");
                $wiki->disableRule("Bibcite");
                $wiki->disableRule("Gallery");
                $wiki->disableRule("File");
                $wiki->disableRule("Social");

                // configure

                $wiki->setRenderConf($this->transformationFormat, 'heading', 'use_id', false);

                $wiki->setRenderConf($this->transformationFormat, 'file', 'no_local', true);
                $wiki->setRenderConf($this->transformationFormat, 'image', 'no_local', true);
                $wiki->setRenderConf($this->transformationFormat, 'image', 'post_vars', true);
                $wiki->setParseConf('url', 'post_vars', true);

                break;

            case 'awiki':
                break;
            default:
                throw Exception("Invalid wiki engine mode.");
                break;
        }
    }

    public function setTransformationFormat($format)
    {
        $this->transformationFormat = $format;
        $this->resetWiki();
    }

    public function processHtml($doc)
    {
        // require_once(WIKIDOT_ROOT."/lib/Text_Antiwiki/Text/Antiwiki.php");  # ???
        // just for text_wiki extend the include_path
        ini_set('include_path', ini_get('include_path').':'.WIKIDOT_ROOT.'/lib/Text_Antiwiki/');

        // clean the code!!!
        $doc = $this->purifyHtml($doc);

        // no extra parameters, just GO GO GO
        // $wiki = new Text_Antiwiki();  # Is this supposed to convert Html to wikidot markup?
        $out = $wiki->transform($doc, 'Wiki');

        return $out;
    }
}

// quick checkup if page exists

function wikiPageExists($pageName)
{

    if ($GLOBALS['site'] == null) {
        $runData = Ozone::getRunData();
        $siteId = $runData->getTemp("site")->getSiteId();
    } else {
        $siteId = $GLOBALS['site']->getSiteId();
    }
    $q = "SELECT page_id FROM page WHERE unix_name='".db_escape_string($pageName)."' AND site_id='".db_escape_string($siteId)."' LIMIT 1";
    $db = Database::connection();
    $r = $db->query($q);
    if ($row = $r->nextRow()) {
        return $row['page_id'];
    } else {
        return false;
    }
}<|MERGE_RESOLUTION|>--- conflicted
+++ resolved
@@ -28,12 +28,7 @@
 use DB\OzoneUserPeer;
 use DB\ForumThreadPeer;
 use DB\PageTagPeer;
-<<<<<<< HEAD
-use Text_Antiwiki;
-
-=======
 //use Text_Antiwiki;  # What is this? I can't even find "text_antiwiki on google.
->>>>>>> fb03aaa7
 
 //require_once(WIKIDOT_ROOT."/vendor/scpwiki/text_wiki/Text/Wiki.php");
 class WikiTransformation
